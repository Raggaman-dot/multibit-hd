--- conflicted
+++ resolved
@@ -74,7 +74,7 @@
       new MigLayout(
         Panels.migXYDetailLayout() + ",hidemode 1", // Ensure the details do not take up space
         "[][]", // Columns
-        "[]10[][][][][shrink][shrink][shrink]" // Rows
+        "[]10[][][][][shrink][shrink]" // Rows
       ));
 
 
@@ -129,11 +129,7 @@
     // Provide space for current log
     currentLogLabel = Labels.newLabel(MessageKey.ERROR_REPORTING_CONTENTS);
     currentLog = TextBoxes.newReadOnlyTextArea(10, 40);
-<<<<<<< HEAD
-    currentLog.setText(ExceptionHandler.readAndTruncateCurrentLogfile());
-=======
     currentLog.setText(ExceptionHandler.readTruncatedCurrentLogfile());
->>>>>>> c8c90e27
 
     // The message is a wall of text so needs scroll bars in many cases
     currentLog.setBorder(null);
@@ -159,11 +155,7 @@
     currentLogScrollPane.setVisible(false);
 
     // Upload progress
-<<<<<<< HEAD
-    uploadProgressLabel = Labels.newLabel(MessageKey.ERROR_REPORTING_CONTENTS);
-=======
     uploadProgressLabel = Labels.newLabel(MessageKey.ERROR_REPORTING_UPLOADING);
->>>>>>> c8c90e27
     uploadProgressLabel.setVisible(false);
 
     // Add them to the panel
@@ -177,11 +169,7 @@
     contentPanel.add(currentLogLabel, "span 2,wrap");
     contentPanel.add(currentLogScrollPane, "span 2,grow,push,wrap,wmin 10"); // wmin ensures a resize
 
-<<<<<<< HEAD
-    contentPanel.add(uploadProgressLabel, "span 2,wrap");
-=======
     contentPanel.add(uploadProgressLabel, "span 2,growx,wrap");
->>>>>>> c8c90e27
 
     contentPanel.add(Buttons.newCancelButton(getCancelAction()), "align left");
     contentPanel.add(Buttons.newUploadErrorReportButton(getUploadAction()), "align right,wrap");
@@ -246,17 +234,10 @@
         // Prevent further upload attempts
         ((JButton) e.getSource()).setEnabled(false);
 
-<<<<<<< HEAD
-        final String finalTruncatedMessage = truncatedUserMessage;
-
-        // Indicate that upload is taking place
-        uploadProgressLabel.setVisible(true);
-=======
         // Show the upload status (triggers a resize to attract the eye)
         uploadProgressLabel.setVisible(true);
 
         final String finalTruncatedMessage = truncatedUserMessage;
->>>>>>> c8c90e27
 
         // Upload off the EDT
         final ListenableFuture<ErrorReportResult> future = SafeExecutors.newSingleThreadExecutor("error-reporting").submit(
@@ -315,20 +296,6 @@
    */
   private void handleErrorReportResult(final ErrorReportResult errorReportResult) {
 
-<<<<<<< HEAD
-    // TODO Implement more detailed feedback in Release 0.2
-
-    // Ensure we run on the EDT
-    SwingUtilities.invokeLater(new Runnable() {
-      @Override
-      public void run() {
-
-        uploadProgressLabel.setText(Languages.safeText(MessageKey.ERROR_REPORTING_UPLOAD_COMPLETE));
-        uploadProgressLabel.setVisible(true);
-
-      }
-    });
-=======
     SwingUtilities.invokeLater(
       new Runnable() {
         @Override
@@ -355,7 +322,6 @@
 
         }
       });
->>>>>>> c8c90e27
 
   }
 
