--- conflicted
+++ resolved
@@ -70,15 +70,9 @@
     CoreServices.uiEventBus.register(this);
 
     MigLayout layout = new MigLayout(
-<<<<<<< HEAD
-      Panels.migXYLayout(),
-      "10[]10[]10", // Column constraints
-      "10[]10[]" // Row constraints
-=======
             Panels.migXYLayout(),
             "10[]10[]", // Column constraints
             "20[]10[]" // Row constraints
->>>>>>> 17ed8b50
     );
 
     JPanel contentPanel = Panels.newPanel(layout);
